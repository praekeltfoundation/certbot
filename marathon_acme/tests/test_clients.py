--- conflicted
+++ resolved
@@ -17,13 +17,9 @@
 from txfake.fake_connection import wait0
 
 from marathon_acme.clients import (
-<<<<<<< HEAD
-    default_agent, default_reactor, get_single_header, HTTPError, json_content,
-    JsonClient, MarathonClient, MarathonLbClient, raise_for_status)
-=======
     default_agent, default_reactor, get_single_header, HTTPClient, HTTPError,
-    json_content, JsonClient, MarathonClient, raise_for_status)
->>>>>>> 0e9f3467
+    json_content, JsonClient, MarathonClient, MarathonLbClient,
+    raise_for_status)
 from marathon_acme.server import write_request_json
 from marathon_acme.tests.helpers import TestCase
 from marathon_acme.tests.matchers import (
@@ -797,7 +793,7 @@
         yield d
 
 
-class TestMarathonLbClient(TestJsonClientBase):
+class TestMarathonLbClient(TestHTTPClientBase):
     def get_client(self, agent):
         return MarathonLbClient('http://localhost:9090', agent=agent)
 
